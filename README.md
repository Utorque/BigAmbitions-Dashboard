--- conflicted
+++ resolved
@@ -2,11 +2,7 @@
 
 A powerful visualization tool for analyzing your transactions in the game Big Ambitions. Get detailed insights into your business empire with beautiful, interactive charts!
 
-<<<<<<< HEAD
-![Dashboard Preview](dashboard-preview.png)
-=======
 ![Dashboard Preview](assets/fulloverview.png)
->>>>>>> abaed037
 
 ## 🌐 Quick Start
 
@@ -29,22 +25,15 @@
   - Transaction type distribution
   - Income sources analysis
 
-<<<<<<< HEAD
-=======
 ![Filters](assets/filters.png)
-
->>>>>>> abaed037
+  
 ## 🎮 How to Use
 
 1. In Big Ambitions, click on your money to open the "Detailed Transactions" view
 2. Click "Export to CSV" - this will open your file explorer to the Transactions.csv location
 3. Drag and drop this file into the dashboard
-<<<<<<< HEAD
-4. That's it! Your data will be automatically processed and visualized
-=======
 4. That's it! Your data will be automatically processed and visualized  
 ![Drag and drop](assets/draganddrop.png)
->>>>>>> abaed037
 
 ## 🛠️ Self-Hosting Options
 
@@ -94,11 +83,4 @@
 This project is licensed under the MIT License - see the LICENSE file for details.
 
 ## 🙏 Acknowledgments
-
-<<<<<<< HEAD
-- Made with ❤️ by Utorque
-- Thanks to the Big Ambitions community
-- Icons from Flaticon
-=======
-- [claude.ai](https://claude.ai) was used and abused during the making of this project
->>>>>>> abaed037
+- [claude.ai](https://claude.ai) was used and abused during the making of this project